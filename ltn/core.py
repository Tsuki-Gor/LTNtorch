--- conflicted
+++ resolved
@@ -46,22 +46,15 @@
     """
 
     def __init__(self, value, var_labels):
-<<<<<<< HEAD
         # check inputs before creating the object
+        # 检查输入参数，在创建对象之前进行验证
         if not isinstance(value, torch.Tensor): # isinstance() 函数来判断一个对象是否是一个已知的类型，类似 type()。
-            raise TypeError("LTNObject() : argument 'value' (position 1) must be a torch.Tensor, not "
-                            + str(type(value)))
-        if not (isinstance(var_labels, list) and (all(isinstance(x, str) for x in var_labels) if var_labels else True)): # all() 函数用于判断给定的可迭代参数 iterable 中的所有元素是否都为 TRUE，如果是返回 True，否则返回 False。 # todo:语法
-=======
-        # 检查输入参数，在创建对象之前进行验证
-        if not isinstance(value, torch.Tensor):
             # 如果 value 不是 torch.Tensor 类型，则抛出类型错误异常
             raise TypeError("LTNObject() : argument 'value' (position 1) must be a torch.Tensor, not "
                             + str(type(value)))
         # 检查 var_labels 是否为字符串列表
-        if not (isinstance(var_labels, list) and (all(isinstance(x, str) for x in var_labels) if var_labels else True)):
+        if not (isinstance(var_labels, list) and (all(isinstance(x, str) for x in var_labels) if var_labels else True)): # all() 函数用于判断给定的可迭代参数 iterable 中的所有元素是否都为 TRUE，如果是返回 True，否则返回 False。 # todo:语法
             # 如果 var_labels 不是字符串列表，则抛出类型错误异常
->>>>>>> 7bfbb05f
             raise TypeError("LTNObject() : argument 'var_labels' (position 2) must be a list of strings, not "
                             + str(type(var_labels)))
         # 初始化对象的值
@@ -76,12 +69,9 @@
 
     def shape(self):
         """
-<<<<<<< HEAD
         Returns the shape of the :ref:`grounding <notegrounding>` of the LTN object.
         # 返回LTNOBject的value属性的形状。
-=======
         返回 LTN 对象的 :ref:`grounding <notegrounding>` 的形状。
->>>>>>> 7bfbb05f
 
         Returns
         -------
@@ -93,18 +83,14 @@
 
 class Constant(LTNObject): # Constant类继承自LTNObject类
     r"""
-<<<<<<< HEAD
     # r表示raw string，不对字符串中的特殊字符进行转义。原始字符串中的反斜杠 \ 会被解释为普通字符，而不是转义字符。
 
     Class representing an LTN constant.
-=======
     表示一个 LTN 常量的类。
->>>>>>> 7bfbb05f
 
     LTN 常量表示一个个体 :ref:`grounded <notegrounding>` 作为实数域中的张量。
     这个个体可以是预定义的（固定数据点）或可学习的（嵌入）。
 
-<<<<<<< HEAD
     # ref: reference，引用。这里的引用是指在文档中引用其他部分的链接。在Sphinx文档生成器中，ref是一个特殊的标记，用于创建文档内部的超链接。<notegrounding>: 这是文档中的一个标签，标识了“grounded”这个术语的详细解释位置。
 
     # 内部引用: ref:grounded <notegrounding>是一种文档内部链接语法，允许读者通过点击grounded这个词，直接跳转到文档中标注为<notegrounding>` 的部分，查看详细解释。
@@ -112,9 +98,7 @@
     # 这段内容使用的是reStructuredText（reST）语法，它是一种用于编写文档的标记语言，广泛用于Python项目的文档编写。具体到这里，这种格式通常用于Sphinx文档生成器。
 
     Parameters
-=======
     参数
->>>>>>> 7bfbb05f
     ----------
     value : :class:`torch.Tensor`
         LTN 常量的 :ref:`grounding <notegrounding>`。它可以是任意阶的张量。
@@ -166,33 +150,23 @@
         # 将 self.value 转移到指定的设备（如 CPU 或 GPU）
         self.value = self.value.to(ltn.device)
         if trainable:
-<<<<<<< HEAD
             # we need to ensure that the tensor is float to set the required_grad to True, since PyTorch needs a float # 确保张量是浮点数类型，因为PyTorch需要浮点数张量才能设置 requires_grad 属性。
             # tensor in this case
-            self.value = self.value.float()
-            self.value.requires_grad = trainable # 以便在训练过程中计算梯度。
-
-    def __repr__(self): # 这个方法是用来定义对象的字符串表示的。当我们打印一个对象时，会调用对象的__repr__方法，返回一个字符串，这个字符串可以用来表示这个对象。
-=======
             # 如果张量是可训练的，我们需要确保张量是浮点类型，以便设置 requires_grad 为 True，
             # 因为 PyTorch 需要浮点张量才能进行梯度计算
             self.value = self.value.float()
+            self.value.requires_grad = trainable # 以便在训练过程中计算梯度。
             # 设置张量的 requires_grad 属性，使其可训练
-            self.value.requires_grad = trainable
-
-    def __repr__(self):
+
+    def __repr__(self): # 这个方法是用来定义对象的字符串表示的。当我们打印一个对象时，会调用对象的__repr__方法，返回一个字符串，这个字符串可以用来表示这个对象。
         # 返回 Constant 对象的字符串表示形式
->>>>>>> 7bfbb05f
         return "Constant(value=" + str(self.value) + ", free_vars=" + str(self.free_vars) + ")"
 
 
 class Variable(LTNObject):
     r"""
-<<<<<<< HEAD
     Class representing an LTN variable. # 代表LTN varialbe的类。
-=======
     表示一个 LTN 变量的类。
->>>>>>> 7bfbb05f
 
     LTN 变量表示一系列个体。它在实数域中 :ref:`grounded <notegrounding>` 为一系列张量（个体的 :ref:`groundings <notegrounding>`）。
 
@@ -202,18 +176,15 @@
     var_label : :obj:`str`
         变量的名称。
     individuals : :class:`torch.Tensor`
-<<<<<<< HEAD
         Sequence of individuals (tensors) that becomes the :ref:`grounding <notegrounding>` the LTN variable. # todo:理解
     add_batch_dim : :obj:`bool`, default=True
         Flag indicating whether a batch dimension (first dimension) has to be added to the
         `value` of the variable or not. If `True`, a dimension will be added only if the
         `value` attribute of the LTN variable has one single dimension. In all the other cases, the first dimension
         will be considered as batch dimension, so no dimension will be added. # todo:理解
-=======
         成为 LTN 变量 :ref:`grounding <notegrounding>` 的一系列个体（张量）。
     add_batch_dim : :obj:`bool`, 默认值=True
         标志指示是否需要在变量的 `value` 中添加批处理维度（第一维度）。如果 `True`，只有当 LTN 变量的 `value` 属性只有一个维度时才会添加维度。在所有其他情况下，第一维度将被视为批处理维度，因此不会添加维度。
->>>>>>> 7bfbb05f
 
     异常
     ------
@@ -229,13 +200,10 @@
     - 将 `add_batch_dim` 设置为 `False` 是有用的，例如，当 LTN 变量用于表示索引序列（例如用于在张量中检索值的索引）时；
     - 以 '_diag' 开头的变量标签是为对角量化 (:func:`ltn.core.diag`) 保留的。
 
-<<<<<<< HEAD
     可以在 [Variable类](./Variable.md) 找到相关解释。
 
     Examples
-=======
     示例
->>>>>>> 7bfbb05f
     --------
     `add_batch_dim=True` 对变量没有影响，因为它的 `value` 有多个维度，即已经有批处理维度。
 
@@ -299,12 +267,9 @@
         super(Variable, self).__init__(individuals, [var_label])
 
         if isinstance(self.value, torch.DoubleTensor):
-<<<<<<< HEAD
             # we ensure that the tensor will be a float tensor and not a double tensor to avoid type incompatibilities
             # 我们确保张量将是浮点张量而不是双精度张量，以避免类型不兼容。
-=======
             # 确保张量是浮点类型而不是双精度类型，以避免类型不兼容
->>>>>>> 7bfbb05f
             self.value = self.value.float()
 
         if len(self.value.shape) == 1 and add_batch_dim:
@@ -312,12 +277,9 @@
             # 将输入转换为一系列个体的张量，添加的维度将作为批处理维度
             # 例如: [3, 1, 2] 被转换为 [[3], [1], [2]]，如果 individuals 只有一个维度且 add_batch_dim 为 True
             self.value = self.value.view(self.value.shape[0], 1)
-<<<<<<< HEAD
             # `view` 方法用于重新定义张量的形状，而不改变其数据。这里的`view`方法将张量的形状从[3, 1, 2]变为[[3], [1], [2]]。
 
-=======
         # 将 value 转移到指定的设备（如 CPU 或 GPU）
->>>>>>> 7bfbb05f
         self.value = self.value.to(ltn.device)
         # 设置变量标签
         self.latent_var = var_label
@@ -330,65 +292,53 @@
 
 def process_ltn_objects(objects):
     """
-<<<<<<< HEAD
     This function prepares the list of LTN objects given in input for a predicate, function, or connective computation.
     In particular, it makes the shapes of the objects compatible, in such a way the logical operation that has to be
     computed after this pre-processing can be done by using element-wise operations（逐元素操作）.
     For example, if we have two variables in input that have different shapes or number of individuals, this function
     will change the shape of one variable to match the shape of the second one. This reshaping is done by adding new
     dimensions and repeating the existing ones along the new dimensions.
+    此函数为谓词、函数或连接词计算准备输入的 LTN 对象列表。
+    特别是，它使对象的形状兼容，从而可以通过元素级操作来进行后续的逻辑运算。
+    例如，如果我们输入的两个变量具有不同的形状或个体数量，此函数将更改其中一个变量的形状以匹配另一个变量的形状。
+    这种重新塑形是通过添加新维度并沿着新维度重复现有维度来完成的。
 
     After these operations have been computed, the objects with compatible shapes are returned as a list（列表） and are ready
     for the computation of the predicate, function, or connective. Along with the processed objects, the labels of the
     variables contained in these objects and the number of individuals of each variable are returned. This is needed
     to perform reshapes of the output after the computation of a predicate or function, since each axis of the output
     has to be related to one specific variable.
+    在这些操作完成后，具有兼容形状的对象将作为列表返回，并准备进行谓词、函数或连接词的计算。
+    除了处理过的对象，还会返回这些对象中包含的变量的标签和每个变量的个体数量。
+    这是在谓词或函数计算后对输出进行重新塑形所必需的，因为输出的每个轴都必须与一个特定变量相关。
 
     这个函数准备了输入的 LTN 对象列表，以便进行谓词、函数或连接操作计算。特别地，它使对象的形状兼容，以便后续的逻辑操作可以使用逐元素操作进行计算。例如，如果输入的两个变量形状或个体数量不同，这个函数将通过添加新维度和沿新维度重复现有维度来改变一个变量的形状，使其与另一个变量匹配。
 
     这些操作完成后，具有兼容形状的对象会作为列表返回，并且可以进行谓词、函数或连接操作的计算。除了处理后的对象外，还会返回这些对象中包含的变量标签以及每个变量的个体数量。这是因为在计算谓词或函数之后，需要根据输出的每个轴与一个特定变量相关联来执行输出的重塑。
 
     Parameters
+    参数
     ----------
     objects: :obj:`list`
         参数是一个列表，包含了需要使形状兼容的LTN对象。
         List of LTN objects of potentially different shapes for which we need to make the shape compatible.
         # 中文：潜在不同形状的LTN对象的列表，我们需要使形状兼容。
-=======
-    此函数为谓词、函数或连接词计算准备输入的 LTN 对象列表。
-    特别是，它使对象的形状兼容，从而可以通过元素级操作来进行后续的逻辑运算。
-    例如，如果我们输入的两个变量具有不同的形状或个体数量，此函数将更改其中一个变量的形状以匹配另一个变量的形状。
-    这种重新塑形是通过添加新维度并沿着新维度重复现有维度来完成的。
-
-    在这些操作完成后，具有兼容形状的对象将作为列表返回，并准备进行谓词、函数或连接词的计算。
-    除了处理过的对象，还会返回这些对象中包含的变量的标签和每个变量的个体数量。
-    这是在谓词或函数计算后对输出进行重新塑形所必需的，因为输出的每个轴都必须与一个特定变量相关。
-
-    参数
-    ----------
-    objects: :obj:`list`
         LTN 对象的列表，这些对象可能具有不同的形状，需要使它们的形状兼容。
->>>>>>> 7bfbb05f
 
     返回
     ----------
     :obj:`list`
-<<<<<<< HEAD
         The same list given in input but with new LTN objects which now have compatible shapes.
         # 与输入相同的列表，但是具有新的LTN对象，这些对象现在具有兼容的形状。
+        输入的同一个列表，但其中的新 LTN 对象现在具有兼容的形状。
     :obj:`list`
         List of labels of all the variables which appear in the LTN objects given in input.
         # 输入的LTN对象中出现的所有变量的标签列表。
+        出现在输入的 LTN 对象中的所有变量的标签列表。
     :obj:`list`
         List of integers which contains the number of individuals of each variable contained in the previous list.
         # 包含前面列表中每个变量的个体数量的整数列表。
-=======
-        输入的同一个列表，但其中的新 LTN 对象现在具有兼容的形状。
-    :obj:`list`
-        出现在输入的 LTN 对象中的所有变量的标签列表。
-    :obj:`list`
         包含前一个列表中每个变量的个体数量的整数列表。
->>>>>>> 7bfbb05f
 
     异常
     ----------
@@ -398,13 +348,16 @@
     # check inputs
     if not (isinstance(objects, list) and all(isinstance(x, LTNObject) for x in objects)):
         raise TypeError("The objects should be a list of LTNObject")
-<<<<<<< HEAD
     # we perform a deep copy to avoid problems if the LTN objects given in input are used in other formulas # 我们执行深拷贝，以避免如果输入的LTN对象在其他公式中使用时出现问题。
     # we want to give the user the possibility to use the same object in different formulas # 我们希望给用户在不同公式中使用相同对象的可能性
     # if we do not perform a deep copy, the object itself will be changed by this function even outside of the function # 如果我们不执行深拷贝，那么对象本身将被这个函数改变，甚至在函数之外也会改变
     # due to a side effect # 由于副作用
     # note that we copy only if the input object is a constant/variable（两个类） with grad_fn or if the object has not # 注意，只有输入对象是  带有grad_fn的常量/变量  或  对象没有
     # grad_fn attribute, namely it is a leaf tensor # grad_fn属性，即它是一个叶张量 # todo:理解叶张量
+    # 我们进行深拷贝以避免如果输入的 LTN 对象在其他公式中使用时出现问题
+    # 我们希望给用户在不同公式中使用相同对象的可能性
+    # 如果我们不进行深拷贝，对象本身即使在函数外部也会因副作用而被更改
+    # 注意，我们只在输入对象是具有 grad_fn 的常量/变量或者对象没有 grad_fn 属性（即叶子张量）时进行拷贝
     objects_ = [LTNObject(torch.clone(o.value), copy.deepcopy(o.free_vars))
                 if (o.value.grad_fn is None or (isinstance(o, (Constant, Variable)) and o.value.grad_fn is not None))
                 else o for o in objects]
@@ -416,19 +369,24 @@
 
     # 创建变量到个体数量的映射：遍历每个对象，建立变量到个体数量的映射。
 
+    # 这个深拷贝是必要的，以避免函数直接更改给定 LTN 对象中包含的自由变量和值
+    # 我们不希望直接更改输入对象
+    # 相反，我们需要基于输入对象创建新对象，因为在接下来的步骤中可能需要再次使用输入对象
     vars_to_n = {}  # dict which maps each var to the number of its individuals # 将每个变量映射到其个体数量的字典
+    # 字典，将每个变量映射到其个体的数量
     for o in objects_:
-        for (v_idx, v) in enumerate(o.free_vars):
+        for (v_idx, v) in enumerate(o.free_vars): # enumerate为内战函数，可遍历可迭代对象
             # enumerate 返回一个枚举对象，它生成一个索引和值对 (v_idx, v)。
             # v_idx 是索引，v 是 o.free_vars 列表中的变量名称。
             # enumerate：生成索引和值对的迭代器，常用于遍历序列。
+            # 将每个变量映射到其个体的数量
             vars_to_n[v] = o.shape()[v_idx]
             """
             o.shape() 返回对象 o 的形状（即各个维度的大小）。
             o.shape()[v_idx] 获取形状中对应 v_idx 位置的大小，即变量 v 的个体数量。
             将变量 v 及其对应的个体数量 o.shape()[v_idx] 存入字典 vars_to_n 中。
             """
-    vars = list(vars_to_n.keys())  # list of var labels
+    vars = list(vars_to_n.keys())  # list of var labels 获取变量标签的列表
     n_individuals_per_var = list(vars_to_n.values())  # list of n individuals for each var # 每个变量的个体数量列表
 
     # 处理每个对象：
@@ -438,26 +396,6 @@
     # 更新对象的自由变量列表。
 
     proc_objs = []  # list of processed objects # 处理后的对象列表
-=======
-    # 我们进行深拷贝以避免如果输入的 LTN 对象在其他公式中使用时出现问题
-    # 我们希望给用户在不同公式中使用相同对象的可能性
-    # 如果我们不进行深拷贝，对象本身即使在函数外部也会因副作用而被更改
-    # 注意，我们只在输入对象是具有 grad_fn 的常量/变量或者对象没有 grad_fn 属性（即叶子张量）时进行拷贝
-    objects_ = [LTNObject(torch.clone(o.value), copy.deepcopy(o.free_vars))
-                if (o.value.grad_fn is None or (isinstance(o, (Constant, Variable)) and o.value.grad_fn is not None))
-                else o for o in objects]
-    # 这个深拷贝是必要的，以避免函数直接更改给定 LTN 对象中包含的自由变量和值
-    # 我们不希望直接更改输入对象
-    # 相反，我们需要基于输入对象创建新对象，因为在接下来的步骤中可能需要再次使用输入对象
-    vars_to_n = {}  # 字典，将每个变量映射到其个体的数量
-    for o in objects_:
-        for (v_idx, v) in enumerate(o.free_vars):  # enumerate为内置函数，可遍历可迭代对象
-            # 将每个变量映射到其个体的数量
-            vars_to_n[v] = o.shape()[v_idx]
-    vars = list(vars_to_n.keys())  # 获取变量标签的列表
-    n_individuals_per_var = list(vars_to_n.values())  # 获取每个变量的个体数量列表
-    proc_objs = []  # 初始化处理过的对象列表
->>>>>>> 7bfbb05f
     for o in objects_:
         # 获取对象中的变量
         vars_in_obj = o.free_vars
@@ -467,9 +405,9 @@
             new_var_idx = len(vars_in_obj)
             # 在对象中添加新变量的维度
             o.value = torch.unsqueeze(o.value, dim=new_var_idx)
-<<<<<<< HEAD
             # repeat existing dims along the new dim related to the new variable that has to be added to the object
             # 沿着与要添加到对象的新变量相关的新维度重复现有维度。
+            # 沿着新维度重复现有维度，以适应新添加的变量（torch.repeat_interleave)
             o.value = torch.repeat_interleave(o.value, repeats=vars_to_n[new_var], dim=new_var_idx)
             vars_in_obj.append(new_var)
 
@@ -477,11 +415,13 @@
         # the shape is computed based on the order in which the variables are found at the beginning of this function
         # 重新排列对象的维度，使处理后的对象形状相同
         # 形状是根据函数开始时找到的变量的顺序计算的
+        # 调整对象的维度顺序，使处理后的对象具有相同的形状
         dims_permutation = [vars_in_obj.index(var) for var in vars] + list(range(len(vars_in_obj), len(o.shape())))
         o.value = o.value.permute(dims_permutation)
 
         # this flats the batch dimension of the processed LTN object if the flat is set to True
         # 如果 flat 设置为 True，则展平处理后的 LTN 对象的批次维度。
+        # 如果 flat 设置为 True，则展平处理后的 LTN 对象的批处理维度
         flatten_shape = [-1] + list(o.shape()[len(vars_in_obj)::])
         o.value = torch.reshape(o.value, shape=tuple(flatten_shape))
 
@@ -492,22 +432,8 @@
         # 修改 LTN 对象的自由变量，因为它现在包含新的变量
         # 请注意，在函数结束时，所有输入的 LTN 对象都将定义在**相同的变量**上
         # 因为它们现在已经兼容，可以通过元素级谓词、函数或连接操作符进行处理
-=======
-            # 沿着新维度重复现有维度，以适应新添加的变量（torch.repeat_interleave)
-            o.value = torch.repeat_interleave(o.value, repeats=vars_to_n[new_var], dim=new_var_idx)
-            vars_in_obj.append(new_var)
-
-        # 调整对象的维度顺序，使处理后的对象具有相同的形状
-        dims_permutation = [vars_in_obj.index(var) for var in vars] + list(range(len(vars_in_obj), len(o.shape())))
-        o.value = o.value.permute(dims_permutation)
-
-        # 如果 flat 设置为 True，则展平处理后的 LTN 对象的批处理维度
-        flatten_shape = [-1] + list(o.shape()[len(vars_in_obj)::])
-        o.value = torch.reshape(o.value, shape=tuple(flatten_shape))
-
         # 更改 LTN 对象的自由变量，使其现在包含新变量
         # 注意，函数结束时，所有输入的 LTN 对象将在相同的变量上定义，因为它们现在可以通过元素级谓词、函数或连接词操作进行处理
->>>>>>> 7bfbb05f
         o.free_vars = vars
         proc_objs.append(o)
     # 返回处理过的对象列表、变量标签列表和每个变量的个体数量列表
@@ -516,23 +442,17 @@
 
 class LambdaModel(nn.Module):
     """
-<<<<<<< HEAD
     # 继承自 nn.Module 类，这是 PyTorch 中所有神经网络模块的基类。
     Simple `nn.Module` that implements a non-trainable model based on a lambda function or a function.
     # 实现一个基于 Lambda 函数（即一个匿名函数）或函数的不可训练模型的简单 nn.Module。
-=======
     实现基于 lambda 函数或普通函数的不可训练模型的简单 `nn.Module`。
->>>>>>> 7bfbb05f
 
     参数
     ----------
     func: :class:`function`
-<<<<<<< HEAD
         Lambda function or function that has to be applied in the forward of the model.
         # 要在模型的前向传播中应用的 Lambda 函数或函数。
-=======
         在模型的 forward 方法中需要应用的 lambda 函数或普通函数。
->>>>>>> 7bfbb05f
 
     属性
     ---------
@@ -552,13 +472,10 @@
 
 class Predicate(nn.Module):
     """
-<<<<<<< HEAD
     中英对照可以在 [Predicate类](./Predicate.md) 找到。
 
     Class representing an LTN predicate.
-=======
     表示一个 LTN 谓词的类。
->>>>>>> 7bfbb05f
 
     LTN 谓词是一个数学函数（预定义或可学习的），它将某个 n 元域的个体映射到 [0,1] 范围内的实数（模糊值），
     可以解释为一个真值。
@@ -600,12 +517,9 @@
 
     示例
     --------
-<<<<<<< HEAD
     Unary predicate defined using a :class:`torch.nn.Sequential`.
     # 使用 torch.nn.Sequential 定义的一元谓词。
-=======
     使用 :class:`torch.nn.Sequential` 定义的一元谓词。
->>>>>>> 7bfbb05f
 
     >>> import ltn
     >>> import torch
@@ -624,17 +538,14 @@
       (3): Sigmoid()
     ))
 
-<<<<<<< HEAD
 
 
     Unary predicate（一元谓词） defined using a function. Note that `torch.sum` is performed on `dim=1`. This is because in LTNtorch
     the first dimension (`dim=0`) is related to the batch dimension, while other dimensions are related to the features
     of the individuals.（在LTNtorch中，第一个维度(dim=0)与批次维度相关，其他维度与个体的特征相关。） Notice that the output of the print is `Predicate(model=LambdaModel())`. This indicates that the
     LTN predicate has been defined using a function, through the `func` parameter of the constructor.
-=======
     使用函数定义的一元谓词。注意 `torch.sum` 在 `dim=1` 上执行。这是因为在 LTNtorch 中，第一个维度 (`dim=0`) 与批处理维度相关，
     而其他维度与个体的特征相关。注意打印的输出是 `Predicate(model=LambdaModel())`。这表示 LTN 谓词是使用函数通过构造函数的 `func` 参数定义的。
->>>>>>> 7bfbb05f
 
     >>> p_f = ltn.Predicate(func=lambda x: torch.nn.Sigmoid()(torch.sum(x, dim=1)))
     #定义了一个 lambda 函数，该函数接收一个输入 x。
@@ -643,14 +554,11 @@
     >>> print(p_f)
     Predicate(model=LambdaModel())
 
-<<<<<<< HEAD
 
 
     Binary predicate defined using a :class:`torch.nn.Module`. Note the call to `torch.cat` to merge
     the two inputs of the binary predicate.
-=======
     使用 :class:`torch.nn.Module` 定义的二元谓词。注意调用 `torch.cat` 以合并二元谓词的两个输入。
->>>>>>> 7bfbb05f
 
     >>> class PredicateModel(torch.nn.Module): # todo:这个类和Predicate类有什么区别和联系？
     ...     def __init__(self):
@@ -674,14 +582,11 @@
       (dense2): Linear(in_features=5, out_features=1, bias=True)
     ))
 
-<<<<<<< HEAD
 
 
     Binary predicate defined using a function. Note the call to `torch.cat` to merge the two inputs of the
     binary predicate.
-=======
     使用函数定义的二元谓词。注意调用 `torch.cat` 以合并二元谓词的两个输入。
->>>>>>> 7bfbb05f
 
     >>> b_p_f = ltn.Predicate(func=lambda x, y: torch.nn.Sigmoid()(
     ...                                             torch.sum(torch.cat([x, y], dim=1), dim=1)
@@ -689,13 +594,10 @@
     >>> print(b_p_f)
     Predicate(model=LambdaModel())
 
-<<<<<<< HEAD
 
 
     Evaluation of a unary predicate on a constant. Note that:
-=======
     在常量上评估一元谓词。注意：
->>>>>>> 7bfbb05f
 
     - 谓词返回一个 :class:`ltn.core.LTNObject` 实例；
     - 因为给定了一个常量，所以输出的 `LTNObject` 没有自由变量；
@@ -716,13 +618,10 @@
     >>> print(out.shape())
     torch.Size([])
 
-<<<<<<< HEAD
 
 
     Evaluation of a unary predicate on a variable. Note that:
-=======
     在变量上评估一元谓词。注意：
->>>>>>> 7bfbb05f
 
     - 因为给定了一个变量，所以输出的 `LTNObject` 有一个自由变量；
     - 由于谓词在具有两个个体的变量上进行评估，所以输出的 `LTNObject` 形状为 2。
@@ -739,13 +638,10 @@
     >>> print(out.shape())
     torch.Size([2])
 
-<<<<<<< HEAD
 
 
     Evaluation of a binary predicate on a variable and a constant. Note that:
-=======
     在变量和常量上评估二元谓词。注意：
->>>>>>> 7bfbb05f
 
     - 如前一个示例中一样，输出的 `LTNObject` 只有一个自由变量，因为谓词只给定了一个变量；
     - 由于谓词在具有两个个体的变量上进行评估，所以输出的 `LTNObject` 形状为 2。常量不会为输出增加维度。
@@ -763,13 +659,10 @@
     >>> print(out.shape())
     torch.Size([2])
 
-<<<<<<< HEAD
 
 
     Evaluation of a binary predicate on two variables. Note that:
-=======
     在两个变量上评估二元谓词。注意：
->>>>>>> 7bfbb05f
 
     - 因为给定了两个变量，所以输出的 `LTNObject` 有两个自由变量；
     - 由于谓词在具有两个个体的变量和具有三个个体的变量上进行评估，所以输出的 `LTNObject` 形状为 (2, 3)；
@@ -796,7 +689,6 @@
     tensor(0.6906)
     """
 
-<<<<<<< HEAD
 
     def __init__(self, model=None, func=None):
         """
@@ -804,14 +696,10 @@
             1. if `model` is not None, it initializes the predicate with the given PyTorch model;
             2. if `model` is None, it uses the `func` as a function to define the LTN predicate. Note that, in this case, the LTN predicate is not learnable. So, the lambda function has
             to be used only for simple predicates.
-=======
-    def __init__(self, model=None, func=None):
-        """
         以两种不同的方式初始化 LTN 谓词：
         1. 如果 `model` 不为 None，则使用给定的 PyTorch 模型初始化谓词；
         2. 如果 `model` 为 None，则使用 `func` 作为函数来定义 LTN 谓词。注意，在这种情况下，
            LTN 谓词是不可训练的。因此，lambda 函数只能用于简单的谓词。
->>>>>>> 7bfbb05f
         """
         super(Predicate, self).__init__()
         # 如果 model 和 func 都被指定了，则引发 ValueError
@@ -836,12 +724,8 @@
                 # 如果 func 不是 lambda 函数，则引发 TypeError
                 raise TypeError("Predicate() : argument 'func' (position 2) must be a function, "
                                 "not " + str(type(model)))
-<<<<<<< HEAD
             self.model = LambdaModel(func) # 使用函数定义谓词，其实就是将函数包装成一个 LambdaModel 类的对象，这样就可以像使用模型一样使用函数了。
-=======
             # 将 func 包装为 LambdaModel，并赋值给实例属性 self.model
-            self.model = LambdaModel(func)
->>>>>>> 7bfbb05f
 
     def __repr__(self):
         # 返回当前实例的字符串表示形式
@@ -853,7 +737,6 @@
 
        在计算谓词之前，它会对输入进行 :ref:`LTN broadcasting <broadcasting>`。
 
-<<<<<<< HEAD
         该函数计算给定一些 :ref:`LTN 对象 <noteltnobject>` 输入的谓词输出。
 
         在计算谓词之前，它会执行输入的 :ref:`LTN 广播 <broadcasting>`。
@@ -863,31 +746,26 @@
         inputs : :obj:`tuple` of :class:`ltn.core.LTNObject`
             Tuple of :ref:`LTN objects <noteltnobject>` for which the predicate has to be computed.
             要计算谓词的 :ref:`LTN 对象 <noteltnobject>` 的元组。
-=======
        参数
        ----------
        inputs : :obj:`tuple` of :class:`ltn.core.LTNObject`
          需要计算谓词的 :ref:`LTN objects <noteltnobject>` 的元组。
->>>>>>> 7bfbb05f
 
        返回
        ----------
        :class:`ltn.core.LTNObject`
            一个 :ref:`LTNObject <noteltnobject>`，其 `value` 属性包含表示谓词结果的真值，而 `free_vars` 属性包含结果中自由变量的标签。
 
-<<<<<<< HEAD
             一个 :ref:`LTNObject <noteltnobject>`，其 `value` 属性包含表示谓词结果的真值，`free_vars` 属性包含结果中包含的自由变量标签。
 
         Raises
         ----------
         :class:`TypeError`
             Raises when the types of the inputs are incorrect.
-=======
        引发
        ----------
        :class:`TypeError`
           当输入的类型不正确时引发。
->>>>>>> 7bfbb05f
 
        :class:`ValueError`
           当输出的值不在 [0., 1.] 范围内时引发。
@@ -1308,18 +1186,11 @@
     if not all(isinstance(x, Variable) for x in vars):
         raise TypeError("Expected parameter 'vars' to be a tuple of Variable, but got " + str([type(v) for v in vars]))
     # check if the user has given only one variable
-<<<<<<< HEAD
     if not len(vars) > 1: # 检查 vars 中是否有多于一个变量。如果没有，抛出 ValueError 异常。
         raise ValueError("Expected parameter 'vars' to be a tuple of more than one Variable, but got just one Variable.")
 
 
     # check if variables have the same number of individuals, assuming the first dimension is the batch dimension # 检查变量是否具有相同数量的个体，假设第一个维度是批处理维度
-=======
-    if not len(vars) > 1:
-        raise ValueError(
-            "Expected parameter 'vars' to be a tuple of more than one Variable, but got just one Variable.")
-    # check if variables have the same number of individuals, assuming the first dimension is the batch dimension
->>>>>>> 7bfbb05f
     n_individuals = [var.shape()[0] for var in vars]
     if not len(
             set(n_individuals)) == 1:
